--- conflicted
+++ resolved
@@ -16,12 +16,7 @@
 shows how to generate signed binary file of your bundle application assuming you are using Java keystore to sign APK
 files of your application:
 ```sh  
-<<<<<<< HEAD
-$ java -jar bundlesigner-0.1.7.jar genbin  -v --bundle app.aab --bin /home/bin_files/  --v2-signing-enabled true 
---v3-signing-enabled false  --ks key.jks   
-=======
-java -jar bundlesigner-0.1.6.jar genbin  -v --bundle app.aab --bin .  --v2-signing-enabled true --v3-signing-enabled false --ks key.jks   
->>>>>>> 48d7b07e
+java -jar bundlesigner-0.1.7.jar genbin  -v --bundle app.aab --bin .  --v2-signing-enabled true --v3-signing-enabled false --ks key.jks   
 ```
 This generates signed digest of the provided bundle. The output of this command is a binary file that contains signed 
 digest of all APK files that can be extracted from the bundle. Signing is performed using one or more signers, each 
