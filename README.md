[![Bundle Signer CI](https://github.com/cafebazaar/bundle-signer/actions/workflows/pipeline.yaml/badge.svg)](https://github.com/cafebazaar/bundle-signer/actions/workflows/pipeline.yaml)

# bundle signer
App Bundle is a publishing format for Android applications which includes all your app compiled code and resources.  
Bazaar uses your app bundle to generate and publish optimized packages for devices with different configurations.  
With this new feature, you don’t need to build and manage APKs to have optimized applications for different devices,  
and users will receive smaller and more optimized apps.  
we do not get and save your application signing key to keep your app security. Instead, we presented you with a   
bundle signer tool, which you can use to sign your app offline, on your device. You just give us your signed binary   
file for generating application packages.

# Usage
Bundle signer is a command-line tool. You need to install **Java 9 or above** to run this program. Following example 
shows how to generate signed binary file of your bundle application assuming you are using Java keystore to sign APK
files of your application:
```sh  
$ java -jar bundlesigner-0.1.3.jar genbin  -v --bundle app.aab --bin /home/bin_files/  --v2-signing-enabled true 
--v3-signing-enabled false  --ks key.jks   
```
This generates signed digest of the provided bundle. The output of this command is a binary file that contains signed 
digest of all APK files that can be extracted from the bundle. Signing is performed using one or more signers, each 
represented by an asymmetric key pair and a corresponding certificate. Typically, signing is done using just one signer.
For each signer, you need to provide the signer's private key and certificate.  

### General Flags  
<center>

| flag | Description |
| :--- | :--- |    
| --bundle |  Input Bundle file to generate its signed content |
| -v, --verbose |   Verbose output mode |
| --bin |  Output path of desired directory to save the generated bin file|
| --v2-signing-enabled | Whether to enable signing using APK Signature Scheme v2 (aka v2 signing scheme) introduced in Android Nougat, API Level 24.|  
| --v3-signing-enabled | Whether to enable signing using APK Signature Scheme v3 (aka v3 signing scheme) introduced in Android P, API Level 28. |  
</center>
  
### Per-Signer Flags
These options specify the configuration of a particular signer. To delimit options of different signers, use --next-signer.  

| flag | Description |
| --- | --- |  
|--next-signer | Delimits options of two different signers. There is no need to use this option when only one signer is used.|  
| --stamp-signer| The signing information for the signer of the source stamp to be included in the APK.|  
  
### Per-Signer Signing Key & Certificate Flags
 There are two ways to provide the signer's private key and certificate: (1) Java KeyStore (see --ks), or 
 (2) private key file in PKCS #8 format and certificate file in X.509 format (see --key and --cert).  

#### Java KeyStore Flags
| flag | Description |
| --- | --- |  
| --ks|                  Load private key and certificate chain from the Java KeyStore initialized from the specified file. NONE means no file is needed by KeyStore, which is the case for some PKCS #11 KeyStores.|  
| --ks-key-alias|        Alias under which the private key and certificate are stored in the KeyStore. This must be specified if the KeyStore contains multiple keys.|
| --ks-pass|             KeyStore password. The following formats are supported: pass:<password> password provided inline env:<name>      password provided in the named environment variable file:<file>     password provided in the named file, as a single line stdin           password provided on standard input, as a single line A password is required to open a KeyStore. By default, the tool will prompt for password via console or standard input. When the same file (including standard input) is used for providing multiple passwords, the passwords are read from the file one line at a time. Passwords are read in the order in which signers are specified and, within each signer, KeyStore password is read before the key password is read.|  
|--key-pass | Password with which the private key is protected. The following formats are supported: pass:<password> password provided inline env:<name>      password provided in the named environment variable file:<file>     password provided in the named file, as a single line stdin           password provided on standard input, as a single line If --key-pass is not specified for a KeyStore key, this tool will attempt to load the key using the KeyStore password and, if that fails, will prompt for key password and attempt to load the key using that password. If --key-pass is not specified for a private key file key, this tool will prompt for key password only if a password is required. When the same file (including standard input) is used for providing multiple passwords, the passwords are read from the file one line at a time. Passwords are read in the order in which signers are specified and, within each signer, KeyStore password is read before the key password is read.|
|--pass-encoding|Additional character encoding (e.g., ibm437 or utf-8) to try for passwords containing non-ASCII characters. KeyStores created by keytool are often encrypted not using the Unicode form of the password but rather using the form produced by encoding the password using the console's character encoding. bundlesigner by default tries to decrypt using several forms of the password: the Unicode form, the form encoded using the JVM default charset, and, on Java 8 and older, the form encoded using the console's charset. On Java 9, bundlesigner cannot detect the console's charset and may need to be provided with --pass-encoding when a non-ASCII password is used. --pass-encoding may also need to be provided for a KeyStore created by keytool on a different OS or in a different locale.|
| --ks-type| Type/algorithm of KeyStore to use. By default, the default type is used.|  
| --ks-provider-name |   Name of the JCA Provider from which to request the KeyStore implementation. By default, the highest priority provider is used. See --ks-provider-class for the alternative way to specify a provider.|  
| --ks-provider-class | Fully-qualified class name of the JCA Provider from which to request the KeyStore implementation. By default, the provider is chosen based on --ks-provider-name.|  
| --ks-provider-arg|     Value to pass into the constructor of the JCA Provider class specified by --ks-provider-class. The value is passed into the constructor as java.lang.String. By default, the no-arg provider's constructor is used.|  


#### private key file in PKCS Flags
| flag | Description |
| --- | --- |  
| --key | Load private key from the specified file. If the key is password-protected, the password will be prompted via standard input unless specified otherwise using --key-pass. The file must be in PKCS #8 DER format.|  
| --cert | Load certificate chain from the specified file. The file must be in X.509 PEM or DER format.|  
  
  
 #### JCA Provider Installation Options
 These options enable you to install additional Java Crypto Architecture (JCA) Providers, such as PKCS #11 providers. 
 Use --next-provider to delimit options of different providers. Providers are installed in the order in which they 
 appear on the command-line.  

| flag | Description |
| --- | --- |  
|--provider-class | Fully-qualified class name of the JCA Provider.|  
| --provider-arg | Value to pass into the constructor of the JCA Provider class specified by --provider-class. The value is passed into the constructor as java.lang.String. By default, the no-arg provider's constructor is used.|  
|--provider-pos |        Position / priority at which to install this provider in the JCA provider list. By default, the provider is installed as the lowest priority provider. See java.security.Security.insertProviderAt.|

### Optional Flags

| flag | Description |
| --- | --- |  
|--force-stamp-overwrite| Whether to overwrite existing source stamp in the APK, if found. By default, it is set to false. It has no effect if no source stamp signer config is provided.|
| --verity-enabled| Whether to enable the verity signature algorithm for the v2 and v3 signature schemes.|  
| --min-sdk-version | Lowest API Level on which this bundle's signatures will be verified. By default, the value from AndroidManifest.xml is used. The higher the value, the stronger security parameters are used when signing.|  
| --max-sdk-version | Highest API Level on which this bundle's signatures will be verified. By default, the highest possible value is used.|  
| -h, --help| Shows help about this command and exit|  

# Compilation with Maven

Pre-compiled versions are available [here](https://github.com/cafebazaar/bundle-signer/releases) - besides, You can use
maven to compile and package bundle-signer by running the following command:

```sh  
<<<<<<< HEAD
mvn clean cmpile package shade:shade
=======
mvn clean compile package shade:shade
>>>>>>> d67d2d3d
```
<|MERGE_RESOLUTION|>--- conflicted
+++ resolved
@@ -94,9 +94,5 @@
 maven to compile and package bundle-signer by running the following command:
 
 ```sh  
-<<<<<<< HEAD
-mvn clean cmpile package shade:shade
-=======
 mvn clean compile package shade:shade
->>>>>>> d67d2d3d
 ```
